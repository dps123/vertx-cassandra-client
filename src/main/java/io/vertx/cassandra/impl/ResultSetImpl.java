/*
 * Copyright 2018 The Vert.x Community.
 *
 * Licensed under the Apache License, Version 2.0 (the "License");
 * you may not use this file except in compliance with the License.
 * You may obtain a copy of the License at
 *
 *     http://www.apache.org/licenses/LICENSE-2.0
 *
 * Unless required by applicable law or agreed to in writing, software
 * distributed under the License is distributed on an "AS IS" BASIS,
 * WITHOUT WARRANTIES OR CONDITIONS OF ANY KIND, either express or implied.
 * See the License for the specific language governing permissions and
 * limitations under the License.
 */
package io.vertx.cassandra.impl;

import com.datastax.oss.driver.api.core.cql.ColumnDefinitions;
import com.datastax.oss.driver.api.core.cql.ExecutionInfo;
import com.datastax.oss.driver.api.core.cql.Row;
import io.vertx.cassandra.ResultSet;
<<<<<<< HEAD
import io.vertx.core.*;
=======
import io.vertx.codegen.annotations.Nullable;
import io.vertx.core.AsyncResult;
import io.vertx.core.Future;
import io.vertx.core.Handler;
>>>>>>> 0276e442
import io.vertx.core.impl.ContextInternal;

import java.util.ArrayList;
import java.util.Collections;
import java.util.List;
import java.util.concurrent.atomic.AtomicReference;

import static io.vertx.cassandra.impl.Util.setHandler;
import static io.vertx.cassandra.impl.Util.toVertxFuture;
import static java.util.stream.Collectors.toList;
import static java.util.stream.Stream.concat;

/**
 * @author Pavel Drankou
 * @author Thomas Segismont
 */
public class ResultSetImpl implements ResultSet {

<<<<<<< HEAD
  private final Vertx vertx;
  private final AtomicReference<com.datastax.oss.driver.api.core.cql.AsyncResultSet> resultSetRef;

  public ResultSetImpl(com.datastax.oss.driver.api.core.cql.AsyncResultSet resultSet, Vertx vertx) {
    this.resultSetRef = new AtomicReference<>(resultSet);
    this.vertx = vertx;
=======
  private com.datastax.driver.core.ResultSet resultSet;
  private final ContextInternal context;

  public ResultSetImpl(com.datastax.driver.core.ResultSet resultSet, ContextInternal context) {
    this.resultSet = resultSet;
    this.context = context;
>>>>>>> 0276e442
  }

  @Override
  public ResultSet all(Handler<AsyncResult<List<Row>>> handler) {
    loadMore(vertx.getOrCreateContext(), Collections.emptyList(), handler);
    return this;
  }

  @Override
  public Future<List<Row>> all() {
    Promise<List<Row>> promise = Promise.promise();
    all(promise);
    return promise.future();
  }

  @Override
  public ColumnDefinitions getColumnDefinitions() {
    return resultSetRef.get().getColumnDefinitions();
  }

  @Override
<<<<<<< HEAD
  public ExecutionInfo getExecutionInfo() {
    return resultSetRef.get().getExecutionInfo();
  }

  @Override
  public int remaining() {
    return resultSetRef.get().remaining();
  }

  @Override
  public Iterable<Row> currentPage() {
    return resultSetRef.get().currentPage();
  }

  @Override
  public Row one() {
    return resultSetRef.get().one();
  }

  @Override
  public boolean hasMorePages() {
    return resultSetRef.get().hasMorePages();
  }

  @Override
  public Future<ResultSet> fetchNextPage() throws IllegalStateException {
    ContextInternal ctx = (ContextInternal) vertx.getOrCreateContext();
    Promise<ResultSet> promise = ctx.promise();
    Util.handleOnContext(resultSetRef.get().fetchNextPage(), ctx, datastaxRS -> {
      resultSetRef.set(datastaxRS);
      return this;
    }, promise);
    return promise.future();
  }

  @Override
  public boolean wasApplied() {
    return resultSetRef.get().wasApplied();
  }

  private void loadMore(Context context, List<Row> loaded, Handler<AsyncResult<List<Row>>> handler) {
    int availableWithoutFetching = resultSetRef.get().remaining();
    List<Row> rows = new ArrayList<>(loaded.size() + availableWithoutFetching);
    rows.addAll(loaded);
    for (int i = 0; i < availableWithoutFetching; i++) {
      rows.add(resultSetRef.get().one());
    }

    if (resultSetRef.get().hasMorePages()) {
      handleOnContext(resultSetRef.get().fetchNextPage(), context, ar -> {
        if (ar.succeeded()) {
          resultSetRef.set(ar.result());
          loadMore(context, rows, handler);
        } else {
          if (handler != null) {
            handler.handle(Future.failedFuture(ar.cause()));
          }
        }
      });
    } else {
      if (handler != null) {
        handler.handle(Future.succeededFuture(rows));
      }
=======
  public ResultSet fetchMoreResults(Handler<AsyncResult<Void>> handler) {
    Future<Void> future = fetchMoreResults();
    setHandler(future, handler);
    return this;
  }

  @Override
  public Future<Void> fetchMoreResults() {
    return toVertxFuture(resultSet.fetchMoreResults(), context).mapEmpty();
  }

  @Override
  public ResultSet one(Handler<AsyncResult<Row>> handler) {
    Future<Row> future = one();
    setHandler(future, handler);
    return this;
  }

  @Override
  public Future<@Nullable Row> one() {
    if (getAvailableWithoutFetching() == 0 && !resultSet.isFullyFetched()) {
      return fetchMoreResults().map(v -> resultSet.one());
    }
    return context.succeededFuture(resultSet.one());
  }

  @Override
  public ResultSet several(int amount, Handler<AsyncResult<List<Row>>> handler) {
    Future<List<Row>> future = several(amount);
    setHandler(future, handler);
    return this;
  }

  @Override
  public Future<List<Row>> several(int amount) {
    return loadSeveral(amount);
  }

  private Future<List<Row>> loadSeveral(int count) {
    if (count <= 0) {
      return context.succeededFuture(Collections.emptyList());
    }
    int availableWithoutFetching = getAvailableWithoutFetching();
    if (availableWithoutFetching > 0 && availableWithoutFetching < count) {
      List<Row> rows = getRows(availableWithoutFetching);
      return loadSeveral(count - rows.size())
        .map(res -> concat(rows.stream(), res.stream()).collect(toList()));
    }
    if (availableWithoutFetching >= count) {
      List<Row> rows = getRows(count);
      return context.succeededFuture(rows);
    }
    if (isFullyFetched()) {
      return context.succeededFuture(Collections.emptyList());
    }
    return fetchMoreResults().flatMap(v -> loadSeveral(count));
  }

  private List<Row> getRows(int amountToFetch) {
    List<Row> rows = new ArrayList<>(amountToFetch);
    for (int i = 0; i < amountToFetch; i++) {
      Row row = resultSet.one();
      if (row != null) {
        rows.add(row);
      } else {
        break;
      }
    }
    return rows;
  }

  @Override
  public ResultSet all(Handler<AsyncResult<List<Row>>> handler) {
    Future<List<Row>> future = all();
    setHandler(future, handler);
    return this;
  }

  @Override
  public Future<List<Row>> all() {
    return loadMore();
  }

  private Future<List<Row>> loadMore() {
    List<Row> rows = getRows(resultSet.getAvailableWithoutFetching());
    if (resultSet.isFullyFetched()) {
      return context.succeededFuture(rows);
>>>>>>> 0276e442
    }
    return fetchMoreResults()
      .flatMap(v -> loadMore())
      .map(res -> concat(rows.stream(), res.stream()).collect(toList()));
  }
}<|MERGE_RESOLUTION|>--- conflicted
+++ resolved
@@ -19,14 +19,12 @@
 import com.datastax.oss.driver.api.core.cql.ExecutionInfo;
 import com.datastax.oss.driver.api.core.cql.Row;
 import io.vertx.cassandra.ResultSet;
-<<<<<<< HEAD
 import io.vertx.core.*;
-=======
+import io.vertx.core.impl.ContextInternal;
 import io.vertx.codegen.annotations.Nullable;
 import io.vertx.core.AsyncResult;
 import io.vertx.core.Future;
 import io.vertx.core.Handler;
->>>>>>> 0276e442
 import io.vertx.core.impl.ContextInternal;
 
 import java.util.ArrayList;
@@ -45,21 +43,12 @@
  */
 public class ResultSetImpl implements ResultSet {
 
-<<<<<<< HEAD
   private final Vertx vertx;
   private final AtomicReference<com.datastax.oss.driver.api.core.cql.AsyncResultSet> resultSetRef;
 
-  public ResultSetImpl(com.datastax.oss.driver.api.core.cql.AsyncResultSet resultSet, Vertx vertx) {
+  public ResultSetImpl(com.datastax.oss.driver.api.core.cql.AsyncResultSet resultSet, ContextInternal context) {
     this.resultSetRef = new AtomicReference<>(resultSet);
-    this.vertx = vertx;
-=======
-  private com.datastax.driver.core.ResultSet resultSet;
-  private final ContextInternal context;
-
-  public ResultSetImpl(com.datastax.driver.core.ResultSet resultSet, ContextInternal context) {
-    this.resultSet = resultSet;
     this.context = context;
->>>>>>> 0276e442
   }
 
   @Override
@@ -81,12 +70,15 @@
   }
 
   @Override
-<<<<<<< HEAD
   public ExecutionInfo getExecutionInfo() {
     return resultSetRef.get().getExecutionInfo();
   }
 
   @Override
+  public ResultSet fetchMoreResults(Handler<AsyncResult<Void>> handler) {
+    Future<Void> future = fetchMoreResults();
+    setHandler(future, handler);
+    return this;
   public int remaining() {
     return resultSetRef.get().remaining();
   }
@@ -145,98 +137,6 @@
       if (handler != null) {
         handler.handle(Future.succeededFuture(rows));
       }
-=======
-  public ResultSet fetchMoreResults(Handler<AsyncResult<Void>> handler) {
-    Future<Void> future = fetchMoreResults();
-    setHandler(future, handler);
-    return this;
-  }
-
-  @Override
-  public Future<Void> fetchMoreResults() {
-    return toVertxFuture(resultSet.fetchMoreResults(), context).mapEmpty();
-  }
-
-  @Override
-  public ResultSet one(Handler<AsyncResult<Row>> handler) {
-    Future<Row> future = one();
-    setHandler(future, handler);
-    return this;
-  }
-
-  @Override
-  public Future<@Nullable Row> one() {
-    if (getAvailableWithoutFetching() == 0 && !resultSet.isFullyFetched()) {
-      return fetchMoreResults().map(v -> resultSet.one());
     }
-    return context.succeededFuture(resultSet.one());
-  }
-
-  @Override
-  public ResultSet several(int amount, Handler<AsyncResult<List<Row>>> handler) {
-    Future<List<Row>> future = several(amount);
-    setHandler(future, handler);
-    return this;
-  }
-
-  @Override
-  public Future<List<Row>> several(int amount) {
-    return loadSeveral(amount);
-  }
-
-  private Future<List<Row>> loadSeveral(int count) {
-    if (count <= 0) {
-      return context.succeededFuture(Collections.emptyList());
-    }
-    int availableWithoutFetching = getAvailableWithoutFetching();
-    if (availableWithoutFetching > 0 && availableWithoutFetching < count) {
-      List<Row> rows = getRows(availableWithoutFetching);
-      return loadSeveral(count - rows.size())
-        .map(res -> concat(rows.stream(), res.stream()).collect(toList()));
-    }
-    if (availableWithoutFetching >= count) {
-      List<Row> rows = getRows(count);
-      return context.succeededFuture(rows);
-    }
-    if (isFullyFetched()) {
-      return context.succeededFuture(Collections.emptyList());
-    }
-    return fetchMoreResults().flatMap(v -> loadSeveral(count));
-  }
-
-  private List<Row> getRows(int amountToFetch) {
-    List<Row> rows = new ArrayList<>(amountToFetch);
-    for (int i = 0; i < amountToFetch; i++) {
-      Row row = resultSet.one();
-      if (row != null) {
-        rows.add(row);
-      } else {
-        break;
-      }
-    }
-    return rows;
-  }
-
-  @Override
-  public ResultSet all(Handler<AsyncResult<List<Row>>> handler) {
-    Future<List<Row>> future = all();
-    setHandler(future, handler);
-    return this;
-  }
-
-  @Override
-  public Future<List<Row>> all() {
-    return loadMore();
-  }
-
-  private Future<List<Row>> loadMore() {
-    List<Row> rows = getRows(resultSet.getAvailableWithoutFetching());
-    if (resultSet.isFullyFetched()) {
-      return context.succeededFuture(rows);
->>>>>>> 0276e442
-    }
-    return fetchMoreResults()
-      .flatMap(v -> loadMore())
-      .map(res -> concat(rows.stream(), res.stream()).collect(toList()));
   }
 }