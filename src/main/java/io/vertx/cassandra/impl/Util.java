--- conflicted
+++ resolved
@@ -18,15 +18,10 @@
 import io.vertx.core.AsyncResult;
 import io.vertx.core.Future;
 import io.vertx.core.Handler;
-import io.vertx.core.Promise;
-import io.vertx.core.impl.ContextInternal;
 
 import java.util.Objects;
-<<<<<<< HEAD
 import java.util.concurrent.CompletionStage;
 import java.util.function.Function;
-=======
->>>>>>> 0276e442
 
 /**
  * @author Pavel Drankou
@@ -35,37 +30,15 @@
 class Util {
 
   /**
-   * Adapt {@link ListenableFuture} to Vert.x {@link Future}.
-   *
-   * The returned {@link Future} callbacks will be invoked on the provided {@code context}.
+   * Invokes the {@code handler} on a given {@code context} when the {@code listenableFuture} succeeds or fails.
    */
-<<<<<<< HEAD
   static <T> void handleOnContext(CompletionStage<T> completionStage, Context context, Handler<AsyncResult<T>> handler) {
     handleOnContext(completionStage, context, Function.identity(), handler);
-=======
-  static <T> Future<T> toVertxFuture(ListenableFuture<T> listenableFuture, ContextInternal context) {
-    Objects.requireNonNull(listenableFuture, "listenableFuture must not be null");
-    Objects.requireNonNull(context, "context must not be null");
-    Promise<T> promise = context.promise();
-    Futures.addCallback(listenableFuture, new FutureCallback<T>() {
-      @Override
-      public void onSuccess(T result) {
-        promise.complete(result);
-      }
-
-      @Override
-      public void onFailure(Throwable t) {
-        promise.fail(t);
-      }
-    });
-    return promise.future();
->>>>>>> 0276e442
   }
 
   /**
-   * Set the {@code handler} on the given {@code future}, if the {@code handler} is not null.
+   * Invokes the {@code handler} on a given {@code context} when the {@code listenableFuture} succeeds or fails.
    */
-<<<<<<< HEAD
   static <I, O> void handleOnContext(CompletionStage<I> completionStage, Context context, Function<I, O> converter, Handler<AsyncResult<O>> handler) {
     Objects.requireNonNull(completionStage, "completionStage must not be null");
     Objects.requireNonNull(context, "context must not be null");
@@ -79,11 +52,5 @@
           context.runOnContext(v -> handler.handle(Future.succeededFuture(converter.apply(result))));
         }
       });
-=======
-  static <T> void setHandler(Future<T> future, Handler<AsyncResult<T>> handler) {
-    Objects.requireNonNull(future, "future must not be null");
-    if (handler != null) {
-      future.setHandler(handler);
->>>>>>> 0276e442
     }
 }