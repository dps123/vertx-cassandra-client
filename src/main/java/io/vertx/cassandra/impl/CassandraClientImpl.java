/*
 * Copyright 2018 The Vert.x Community.
 *
 * Licensed under the Apache License, Version 2.0 (the "License");
 * you may not use this file except in compliance with the License.
 * You may obtain a copy of the License at
 *
 *     http://www.apache.org/licenses/LICENSE-2.0
 *
 * Unless required by applicable law or agreed to in writing, software
 * distributed under the License is distributed on an "AS IS" BASIS,
 * WITHOUT WARRANTIES OR CONDITIONS OF ANY KIND, either express or implied.
 * See the License for the specific language governing permissions and
 * limitations under the License.
 */
package io.vertx.cassandra.impl;

import com.datastax.oss.driver.api.core.CqlSession;
import com.datastax.oss.driver.api.core.CqlSessionBuilder;
import com.datastax.oss.driver.api.core.cql.PreparedStatement;
import com.datastax.oss.driver.api.core.cql.Row;
import com.datastax.oss.driver.api.core.cql.SimpleStatement;
import com.datastax.oss.driver.api.core.cql.Statement;
import com.datastax.oss.driver.api.core.session.Session;
import io.vertx.cassandra.CassandraClient;
import io.vertx.cassandra.CassandraClientOptions;
import io.vertx.cassandra.CassandraRowStream;
import io.vertx.cassandra.ResultSet;
import io.vertx.core.*;
import io.vertx.core.impl.ContextInternal;
import io.vertx.core.impl.VertxInternal;

import java.util.List;
import java.util.Map;
import java.util.Objects;
import java.util.function.BiConsumer;
import java.util.function.Function;
import java.util.stream.Collector;

import static io.vertx.cassandra.impl.Util.setHandler;
import static io.vertx.cassandra.impl.Util.toVertxFuture;

/**
 * @author Pavel Drankou
 * @author Thomas Segismont
 */
public class CassandraClientImpl implements CassandraClient {

  static final String HOLDERS_LOCAL_MAP_NAME = "__vertx.cassandraClient.sessionHolders";

  final VertxInternal vertx;
  private final String clientName;
  private final CassandraClientOptions options;
  private final Map<String, SessionHolder> holders;

  private boolean closed;

  public CassandraClientImpl(Vertx vertx, String clientName, CassandraClientOptions options) {
    Objects.requireNonNull(vertx, "vertx");
    Objects.requireNonNull(clientName, "clientName");
    Objects.requireNonNull(options, "options");
    this.vertx = (VertxInternal) vertx;
    this.clientName = clientName;
    this.options = options;
    holders = vertx.sharedData().getLocalMap(HOLDERS_LOCAL_MAP_NAME);
    SessionHolder current = holders.compute(clientName, (k, h) -> h == null ? new SessionHolder() : h.increment());
    Context context = Vertx.currentContext();
    if (context != null && context.owner() == vertx) {
      context.addCloseHook(this::close);
    }
  }

  @Override
  public synchronized boolean isConnected() {
    if (closed) {
      return false;
    }
    Session s = holders.get(clientName).session;
    return s != null && !s.isClosed();
  }

  @Override
  public CassandraClient executeWithFullFetch(String query, Handler<AsyncResult<List<Row>>> resultHandler) {
<<<<<<< HEAD
    return executeWithFullFetch(SimpleStatement.newInstance(query), resultHandler);
=======
    Future<List<Row>> listFuture = executeWithFullFetch(query);
    setHandler(listFuture, resultHandler);
    return this;
>>>>>>> 0276e442
  }

  @Override
  public Future<List<Row>> executeWithFullFetch(String query) {
    return executeWithFullFetch(new SimpleStatement(query));
  }

  @Override
  public CassandraClient executeWithFullFetch(Statement statement, Handler<AsyncResult<List<Row>>> resultHandler) {
    Future<List<Row>> future = executeWithFullFetch(statement);
    setHandler(future, resultHandler);
    return this;
  }

  @Override
  public Future<List<Row>> executeWithFullFetch(Statement statement) {
    return execute(statement)
      .flatMap(ResultSet::all);
  }

  public CassandraClient execute(String query, Handler<AsyncResult<ResultSet>> resultHandler) {
<<<<<<< HEAD
    return execute(SimpleStatement.newInstance(query), resultHandler);
=======
    Future<ResultSet> future = execute(query);
    setHandler(future, resultHandler);
    return this;
>>>>>>> 0276e442
  }

  @Override
  public Future<ResultSet> execute(String query) {
    return execute(new SimpleStatement(query));
  }

  @Override
  public <R> CassandraClient execute(String query, Collector<Row, ?, R> collector, Handler<AsyncResult<R>> asyncResultHandler) {
<<<<<<< HEAD
    return execute(SimpleStatement.newInstance(query), collector, asyncResultHandler);
=======
    Future<R> future = execute(query, collector);
    setHandler(future, asyncResultHandler);
    return this;
>>>>>>> 0276e442
  }

  @Override
  public <R> Future<R> execute(String query, Collector<Row, ?, R> collector) {
    return execute(new SimpleStatement(query), collector);
  }

  @Override
  public CassandraClient execute(Statement statement, Handler<AsyncResult<ResultSet>> resultHandler) {
    Future<ResultSet> future = execute(statement);
    setHandler(future, resultHandler);
    return this;
  }

  @Override
  public Future<ResultSet> execute(Statement statement) {
    return getSession(vertx.getOrCreateContext())
      .flatMap(session -> toVertxFuture(session.executeAsync(statement), vertx.getContext()))
      .map(rs -> new ResultSetImpl(rs, vertx.getContext()));
  }

  @Override
  public <R> CassandraClient execute(Statement statement, Collector<Row, ?, R> collector, Handler<AsyncResult<R>> asyncResultHandler) {
    Future<R> future = execute(statement, collector);
    setHandler(future, asyncResultHandler);
    return this;
  }

  @Override
  public <R> Future<R> execute(Statement statement, Collector<Row, ?, R> collector) {
    return executeAndCollect(statement, collector);
  }

  private <C, R> Future<R> executeAndCollect(Statement statement, Collector<Row, C, R> collector) {
    C container = collector.supplier().get();
    BiConsumer<C, Row> accumulator = collector.accumulator();
    Function<C, R> finisher = collector.finisher();
    return queryStream(statement)
      .flatMap(cassandraRowStream -> {
        Promise<R> resultPromise = Promise.promise();
        cassandraRowStream.endHandler(end -> {
          R result = finisher.apply(container);
          resultPromise.complete(result);
        });
        cassandraRowStream.handler(row -> {
          accumulator.accept(container, row);
        });
        cassandraRowStream.exceptionHandler(resultPromise::fail);
        return resultPromise.future();
      });
  }

  @Override
  public CassandraClient prepare(String query, Handler<AsyncResult<PreparedStatement>> resultHandler) {
    Future<PreparedStatement> future = prepare(query);
    setHandler(future, resultHandler);
    return this;
  }

  @Override
  public Future<PreparedStatement> prepare(String query) {
    return getSession(vertx.getOrCreateContext())
      .flatMap(session -> toVertxFuture(session.prepareAsync(query), vertx.getContext()));
  }

  @Override
  public CassandraClient queryStream(String sql, Handler<AsyncResult<CassandraRowStream>> rowStreamHandler) {
    return queryStream(SimpleStatement.newInstance(sql), rowStreamHandler);
  }

  @Override
  public Future<CassandraRowStream> queryStream(String sql) {
    Promise<CassandraRowStream> promise = Promise.promise();
    queryStream(sql, promise);
    return promise.future();
  }

  @Override
  public CassandraClient queryStream(Statement statement, Handler<AsyncResult<CassandraRowStream>> rowStreamHandler) {
    Future<CassandraRowStream> future = queryStream(statement);
    setHandler(future, rowStreamHandler);
    return this;
  }

  @Override
  public Future<CassandraRowStream> queryStream(Statement statement) {
    return getSession(vertx.getOrCreateContext())
      .flatMap(session -> toVertxFuture(session.executeAsync(statement), vertx.getContext()))
      .map(rs -> {
        ResultSet resultSet = new ResultSetImpl(rs, vertx.getContext());
        return new CassandraRowStreamImpl(vertx.getContext(), resultSet);
      });
  }

  @Override
  public Future<Void> close() {
    ContextInternal context = vertx.getOrCreateContext();
    if (raiseCloseFlag()) {
      do {
        SessionHolder current = holders.get(clientName);
        SessionHolder next = current.decrement();
        if (next.refCount == 0) {
          if (holders.remove(clientName, current)) {
            if (current.session != null) {
              return toVertxFuture(current.session.closeAsync(), context);
            }
            break;
          }
        } else if (holders.replace(clientName, current, next)) {
          break;
        }
      } while (true);
    }
    return context.succeededFuture();
  }

  @Override
  public CassandraClient close(Handler<AsyncResult<Void>> closeHandler) {
    Future<Void> future = close();
    setHandler(future, closeHandler);
    return this;
  }

  private synchronized boolean raiseCloseFlag() {
    if (!closed) {
      closed = true;
      return true;
    }
    return false;
  }

<<<<<<< HEAD
  synchronized void getSession(ContextInternal context, Handler<AsyncResult<CqlSession>> handler) {
=======
  synchronized Future<Session> getSession(ContextInternal context) {
>>>>>>> 0276e442
    if (closed) {
      return context.failedFuture("Client is closed");
    }
    SessionHolder holder = holders.get(clientName);
    if (holder.session != null) {
      return context.succeededFuture(holder.session);
    }
    return context.executeBlocking(promise -> {
      connect(promise);
    }, holder.connectionQueue);
  }

  private void connect(Promise<CqlSession> promise) {
    SessionHolder current = holders.get(clientName);
    if (current == null) {
      promise.fail("Client closed while connecting");
      return;
    }
    if (current.session != null) {
      promise.complete(current.session);
      return;
    }
    CqlSessionBuilder builder = options.dataStaxClusterBuilder();
    CqlSession session = builder.build();
    current = holders.compute(clientName, (k, h) -> h == null ? null : h.connected(session));
    if (current != null) {
      promise.complete(current.session);
    } else {
      try {
        session.close();
      } catch (Exception ignored) {
      }
      promise.fail("Client closed while connecting");
    }
  }
}<|MERGE_RESOLUTION|>--- conflicted
+++ resolved
@@ -81,18 +81,15 @@
 
   @Override
   public CassandraClient executeWithFullFetch(String query, Handler<AsyncResult<List<Row>>> resultHandler) {
-<<<<<<< HEAD
     return executeWithFullFetch(SimpleStatement.newInstance(query), resultHandler);
-=======
     Future<List<Row>> listFuture = executeWithFullFetch(query);
     setHandler(listFuture, resultHandler);
     return this;
->>>>>>> 0276e442
   }
 
   @Override
   public Future<List<Row>> executeWithFullFetch(String query) {
-    return executeWithFullFetch(new SimpleStatement(query));
+    return executeWithFullFetch(SimpleStatement.newInstance(query));
   }
 
   @Override
@@ -109,29 +106,23 @@
   }
 
   public CassandraClient execute(String query, Handler<AsyncResult<ResultSet>> resultHandler) {
-<<<<<<< HEAD
     return execute(SimpleStatement.newInstance(query), resultHandler);
-=======
     Future<ResultSet> future = execute(query);
     setHandler(future, resultHandler);
     return this;
->>>>>>> 0276e442
   }
 
   @Override
   public Future<ResultSet> execute(String query) {
-    return execute(new SimpleStatement(query));
+    return execute(SimpleStatement.newInstance(query));
   }
 
   @Override
   public <R> CassandraClient execute(String query, Collector<Row, ?, R> collector, Handler<AsyncResult<R>> asyncResultHandler) {
-<<<<<<< HEAD
     return execute(SimpleStatement.newInstance(query), collector, asyncResultHandler);
-=======
     Future<R> future = execute(query, collector);
     setHandler(future, asyncResultHandler);
     return this;
->>>>>>> 0276e442
   }
 
   @Override
@@ -263,11 +254,7 @@
     return false;
   }
 
-<<<<<<< HEAD
-  synchronized void getSession(ContextInternal context, Handler<AsyncResult<CqlSession>> handler) {
-=======
-  synchronized Future<Session> getSession(ContextInternal context) {
->>>>>>> 0276e442
+  synchronized Future<CqlSession> getSession(ContextInternal context) {
     if (closed) {
       return context.failedFuture("Client is closed");
     }
