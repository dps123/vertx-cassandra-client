--- conflicted
+++ resolved
@@ -127,7 +127,10 @@
   }
 
   @Override
-<<<<<<< HEAD
+  public CassandraClient disconnect() {
+    return disconnect(null);
+  }
+  @Override
   public CassandraClient prepare(String query, Handler<AsyncResult<PreparedQuery>> resultHandler) {
     Session session = this.session.get();
     if (session != null) {
@@ -150,10 +153,6 @@
       }
     }
     return this;
-=======
-  public CassandraClient disconnect() {
-    return disconnect(null);
->>>>>>> b0382971
   }
 
   @Override
