/*
 * Copyright 2018 The Vert.x Community.
 *
 * Licensed under the Apache License, Version 2.0 (the "License");
 * you may not use this file except in compliance with the License.
 * You may obtain a copy of the License at
 *
 *     http://www.apache.org/licenses/LICENSE-2.0
 *
 * Unless required by applicable law or agreed to in writing, software
 * distributed under the License is distributed on an "AS IS" BASIS,
 * WITHOUT WARRANTIES OR CONDITIONS OF ANY KIND, either express or implied.
 * See the License for the specific language governing permissions and
 * limitations under the License.
 */
package io.vertx.cassandra.impl;

import com.datastax.driver.core.Cluster;
import com.datastax.driver.core.NettyOptions;
import com.datastax.driver.core.PreparedStatement;
import com.datastax.driver.core.ResultSetFuture;
import com.datastax.driver.core.Row;
import com.datastax.driver.core.Session;
import com.datastax.driver.core.SimpleStatement;
import com.datastax.driver.core.Statement;
import com.google.common.util.concurrent.ListenableFuture;
import io.netty.channel.EventLoopGroup;
import io.vertx.cassandra.CassandraClient;
import io.vertx.cassandra.CassandraClientOptions;
import io.vertx.cassandra.CassandraRowStream;
import io.vertx.cassandra.ResultSet;
import io.vertx.core.AsyncResult;
import io.vertx.core.Future;
import io.vertx.core.Handler;
import io.vertx.core.Vertx;
import io.vertx.core.impl.VertxInternal;
import io.vertx.core.shareddata.LocalMap;
import io.vertx.core.shareddata.Shareable;

<<<<<<< HEAD
import java.util.concurrent.ThreadFactory;
=======
import java.io.Closeable;
>>>>>>> 5270060c
import java.util.List;
import java.util.concurrent.atomic.AtomicReference;
import java.util.function.Function;

/**
 * @author Pavel Drankou
 * @author Thomas Segismont
 */
public class CassandraClientImpl implements CassandraClient {

  private static final String DS_LOCAL_MAP_NAME = "__vertx.CassandraClient.datasources";

  VertxInternal vertx;
  final CassandraHolder cassandraHolder;

  public CassandraClientImpl(Vertx vertx, String dataSourceName, CassandraClientOptions cassandraClientOptions) {
    this.vertx = (VertxInternal) vertx;
    this.cassandraHolder = lookupHolder(dataSourceName, cassandraClientOptions);
  }

  class CassandraHolder implements Closeable, Shareable {
    int refCount = 1;
    AtomicReference<Session> session = new AtomicReference<>(null);
    CassandraClientOptions options;
    Runnable closeRunner;

    public CassandraHolder(CassandraClientOptions options, Runnable closeRunner) {
      this.options = options;
      this.closeRunner = closeRunner;
    }

    synchronized void incRefCount() {
      refCount++;
    }

    @Override
    public synchronized void close() {
      if (--refCount == 0) {
        if (session.get() != null) {
          session.get().close();
        }
        if (closeRunner != null) {
          closeRunner.run();
        }
      }
    }
  }

  private LocalMap<String, CassandraHolder> cassandraHolderLocalMap() {
    return vertx.sharedData().getLocalMap(DS_LOCAL_MAP_NAME);
  }

  private CassandraHolder lookupHolder(String dataSourceName, CassandraClientOptions cassandraClientOptions) {
    LocalMap<String, CassandraHolder> map = cassandraHolderLocalMap();
    synchronized (map) {
      CassandraHolder theHolder = map.get(dataSourceName);
      if (theHolder == null) {
        theHolder = new CassandraHolder(cassandraClientOptions, () -> removeFromMap(map, dataSourceName));
        map.put(dataSourceName, theHolder);
      } else {
        theHolder.incRefCount();
      }
      return theHolder;
    }
  }

  private void removeFromMap(LocalMap<String, CassandraHolder> map, String dataSourceName) {
    synchronized (map) {
      map.remove(dataSourceName);
      if (map.isEmpty()) {
        map.close();
      }
    }
  }

  @Override
  public CassandraClient connect() {
    return connect(null);
  }

  @Override
  public CassandraClient connect(Handler<AsyncResult<Void>> connectHandler) {
    return connect(null, connectHandler);
  }

  @Override
  public CassandraClient connect(String keyspace, Handler<AsyncResult<Void>> connectHandler) {
    cassandraHolder.session.set(null);
    Cluster.Builder builder = Cluster.builder();

    if (cassandraHolder.options.contactPoints().isEmpty()) {
      builder.addContactPoint(CassandraClientOptions.DEFAULT_HOST);
    } else {
      for (String contactPoint : cassandraHolder.options.contactPoints()) {
        builder.addContactPoint(contactPoint);
      }
    }

<<<<<<< HEAD
    Cluster build = builder
      .withNettyOptions(new VertxNettyOptions(vertx))
      .withPort(options.port())
      .build();

=======
    Cluster build = builder.withPort(cassandraHolder.options.port()).build();
>>>>>>> 5270060c
    ListenableFuture<Session> connectGuavaFuture;
    if (keyspace == null) {
      connectGuavaFuture = build.connectAsync();
    } else {
      connectGuavaFuture = build.connectAsync(keyspace);
    }

    Future<Session> sessionFuture = Util.toVertxFuture(connectGuavaFuture, vertx);

    sessionFuture.setHandler(event -> {
      if (event.succeeded()) {
        cassandraHolder.session.set(event.result());
        if (connectHandler != null) {
          connectHandler.handle(Future.succeededFuture());
        }
      } else {
        if (connectHandler != null) {
          connectHandler.handle(Future.failedFuture(event.cause()));
        }
      }
    });

    return this;
  }

  @Override
  public CassandraClient executeWithFullFetch(String query, Handler<AsyncResult<List<Row>>> resultHandler) {
    return executeWithFullFetch(new SimpleStatement(query), resultHandler);
  }

  @Override
  public CassandraClient executeWithFullFetch(Statement statement, Handler<AsyncResult<List<Row>>> resultHandler) {
    Future<ResultSet> resultSetFuture = Future.future();
    execute(statement, resultSetFuture);
    resultSetFuture.compose(resultSet -> {
      Future<List<Row>> rowsFuture = Future.future();
      resultSet.all(rowsFuture);
      return rowsFuture;
    }).setHandler(resultHandler);
    return this;
  }

  @Override
  public CassandraClient execute(String query, Handler<AsyncResult<ResultSet>> resultHandler) {
    return execute(new SimpleStatement(query), resultHandler);
  }

  @Override
  public CassandraClient execute(Statement statement, Handler<AsyncResult<ResultSet>> resultHandler) {
    executeWithSession(session -> {
      Future<com.datastax.driver.core.ResultSet> future = Util.toVertxFuture(session.executeAsync(statement), vertx);
      future.setHandler(executed -> {
        if (executed.succeeded()) {
          if (resultHandler != null) {
            resultHandler.handle(Future.succeededFuture(new ResultSetImpl(executed.result(), vertx)));
          }
        } else {
          if (resultHandler != null) {
            resultHandler.handle(Future.failedFuture(executed.cause()));
          }
        }
      });
      return null;
    }, resultHandler);
    return this;
  }

  @Override
  public CassandraClient disconnect() {
    return disconnect(null);
  }

  @Override
  public CassandraClient prepare(String query, Handler<AsyncResult<PreparedStatement>> resultHandler) {
    executeWithSession(session -> {
      ListenableFuture<com.datastax.driver.core.PreparedStatement> preparedFuture = session.prepareAsync(query);
      Future<com.datastax.driver.core.PreparedStatement> vertxExecuteFuture = Util.toVertxFuture(preparedFuture, vertx);
      vertxExecuteFuture.setHandler(executionResult -> {
        if (executionResult.succeeded()) {
          if (resultHandler != null) {
            resultHandler.handle(Future.succeededFuture(executionResult.result()));
          }
        } else {
          if (resultHandler != null) {
            resultHandler.handle(Future.failedFuture(executionResult.cause()));
          }
        }
      });
      return null;
    }, resultHandler);
    return this;
  }

  @Override
  public CassandraClient queryStream(String sql, Handler<AsyncResult<CassandraRowStream>> rowStreamHandler) {
    return queryStream(new SimpleStatement(sql), rowStreamHandler);
  }

  @Override
  public CassandraClient queryStream(Statement statement, Handler<AsyncResult<CassandraRowStream>> rowStreamHandler) {
    executeWithSession(session -> {
      ResultSetFuture resultSetFuture = session.executeAsync(statement);
      Future<com.datastax.driver.core.ResultSet> vertxExecuteFuture = Util.toVertxFuture(resultSetFuture, vertx);
      vertxExecuteFuture.setHandler(executionResult -> {
        if (executionResult.succeeded()) {
          if (rowStreamHandler != null) {
            rowStreamHandler.handle(Future.succeededFuture(new CassandraRowStreamImpl(executionResult.result(), vertx)));
          }
        } else {
          if (rowStreamHandler != null) {
            rowStreamHandler.handle(Future.failedFuture(executionResult.cause()));
          }
        }
      });
      return null;
    }, rowStreamHandler);
    return this;
  }

  @Override
  public CassandraClient disconnect(Handler<AsyncResult<Void>> disconnectHandler) {
    executeWithSession(session -> {
      Util.toVertxFuture(session.closeAsync(), vertx).<Void>mapEmpty().setHandler(disconnectHandler);
      return null;
    }, disconnectHandler);
    return this;
  }

  private <T> void executeWithSession(Function<Session, Void> functionToExecute, Handler<AsyncResult<T>> handlerToFailIfNoSessionPresent) {
    Session session = this.cassandraHolder.session.get();
    if (session != null) {
      functionToExecute.apply(session);
    } else {
      if (handlerToFailIfNoSessionPresent != null) {
        handlerToFailIfNoSessionPresent.handle(Future.failedFuture("In order to do this, you should be connected"));
      }
    }
  }

  private static class VertxNettyOptions extends NettyOptions {

    VertxInternal vertx;

    public VertxNettyOptions(VertxInternal vertx) {
      this.vertx = vertx;
    }

    @Override
    public EventLoopGroup eventLoopGroup(ThreadFactory threadFactory) {
      return vertx.getEventLoopGroup();
    }

    @Override
    public void onClusterClose(EventLoopGroup eventLoopGroup) {
      // it is important to not do anything here
      // because the default behaviour is to shutdown the Vert.x event loop group
    }
  }
}<|MERGE_RESOLUTION|>--- conflicted
+++ resolved
@@ -37,11 +37,8 @@
 import io.vertx.core.shareddata.LocalMap;
 import io.vertx.core.shareddata.Shareable;
 
-<<<<<<< HEAD
 import java.util.concurrent.ThreadFactory;
-=======
 import java.io.Closeable;
->>>>>>> 5270060c
 import java.util.List;
 import java.util.concurrent.atomic.AtomicReference;
 import java.util.function.Function;
@@ -140,15 +137,10 @@
       }
     }
 
-<<<<<<< HEAD
     Cluster build = builder
       .withNettyOptions(new VertxNettyOptions(vertx))
-      .withPort(options.port())
+      .withPort(cassandraHolder.options.port())
       .build();
-
-=======
-    Cluster build = builder.withPort(cassandraHolder.options.port()).build();
->>>>>>> 5270060c
     ListenableFuture<Session> connectGuavaFuture;
     if (keyspace == null) {
       connectGuavaFuture = build.connectAsync();
