/*
 * Copyright 2018 The Vert.x Community.
 *
 * Licensed under the Apache License, Version 2.0 (the "License");
 * you may not use this file except in compliance with the License.
 * You may obtain a copy of the License at
 *
 *     http://www.apache.org/licenses/LICENSE-2.0
 *
 * Unless required by applicable law or agreed to in writing, software
 * distributed under the License is distributed on an "AS IS" BASIS,
 * WITHOUT WARRANTIES OR CONDITIONS OF ANY KIND, either express or implied.
 * See the License for the specific language governing permissions and
 * limitations under the License.
 */
package examples;

import com.datastax.oss.driver.api.core.cql.*;
import io.vertx.cassandra.CassandraClient;
import io.vertx.cassandra.CassandraClientOptions;
import io.vertx.cassandra.CassandraRowStream;
import io.vertx.cassandra.ResultSet;
import io.vertx.core.Vertx;
import io.vertx.core.http.HttpServerResponse;

import java.util.List;
import java.util.stream.Collector;
import java.util.stream.Collectors;

public class CassandraClientExamples {

  public void specifyingNodes(Vertx vertx) {
    CassandraClientOptions options = new CassandraClientOptions()
<<<<<<< HEAD
      .addContactPoint("node1.address", 9142)
      .addContactPoint("node2.address", 9142)
      .addContactPoint("node3.address", 9142);
    CassandraClient client = CassandraClient.createNonShared(vertx, options);
=======
      .addContactPoint("node1.address")
      .addContactPoint("node2.address")
      .addContactPoint("node3.address");
    CassandraClient client = CassandraClient.create(vertx, options);
>>>>>>> 3d8f418b
  }

  public void portAndKeyspace(Vertx vertx) {
    CassandraClientOptions options = new CassandraClientOptions()
      .addContactPoint("localhost", 9142)
      .setKeyspace("my_keyspace");
    CassandraClient client = CassandraClient.create(vertx, options);
  }

  public void sharedClient(Vertx vertx) {
    CassandraClientOptions options = new CassandraClientOptions()
      .addContactPoint("node1.address", 9142)
      .addContactPoint("node2.address", 9142)
      .addContactPoint("node3.address", 9142)
      .setKeyspace("my_keyspace");
    CassandraClient client = CassandraClient.createShared(vertx, "sharedClientName", options);
  }

  public void lowLevelQuerying(CassandraClient cassandraClient) {
    cassandraClient.execute("SELECT * FROM my_keyspace.my_table where my_key = 'my_value'", execute -> {
      if (execute.succeeded()) {
        ResultSet resultSet = execute.result();

        if (resultSet.remaining() != 0) {
          Row row = resultSet.one();
          System.out.println("One row successfully fetched");
        } else if (!resultSet.hasMorePages()) {
          System.out.println("No pages to fetch");
        } else {
          resultSet.fetchNextPage().setHandler(fetchMoreResults -> {
            if (fetchMoreResults.succeeded()) {
              int availableWithoutFetching = resultSet.remaining();
              System.out.println("Now we have " + availableWithoutFetching + " rows fetched, but not consumed!");
            } else {
              System.out.println("Unable to fetch more results");
              fetchMoreResults.cause().printStackTrace();
            }
          });
        }
      } else {
        System.out.println("Unable to execute the query");
        execute.cause().printStackTrace();
      }
    });
  }

  public void executeAndCollect(CassandraClient cassandraClient) {
    Collector<Row, ?, String> collector = Collectors.mapping(
      row -> row.getString("last_name"),
      Collectors.joining(",", "(", ")")
    );

    // Run the query with the collector
    cassandraClient.execute("SELECT * FROM users",
      collector,
      ar -> {
        if (ar.succeeded()) {
          // Get the string created by the collector
          String list = ar.result();
          System.out.println("Got " + list);
        } else {
          System.out.println("Failure: " + ar.cause().getMessage());
        }
      });
  }

  public void streamingViaHttp(Vertx vertx, CassandraClient cassandraClient, HttpServerResponse response) {
    cassandraClient.queryStream("SELECT my_string_col FROM my_keyspace.my_table where my_key = 'my_value'", queryStream -> {
      if (queryStream.succeeded()) {
        CassandraRowStream stream = queryStream.result();

        // resume stream when queue is ready to accept buffers again
        response.drainHandler(v -> stream.resume());

        stream.handler(row -> {
          String value = row.getString("my_string_col");
          response.write(value);

          // pause row stream when we buffer queue is full
          if (response.writeQueueFull()) {
            stream.pause();
          }
        });

        // end request when we reached end of the stream
        stream.endHandler(end -> response.end());

      } else {
        queryStream.cause().printStackTrace();
        // response with internal server error if we are not able to execute given query
        response
          .setStatusCode(500)
          .end("Unable to execute the query");
      }
    });
  }

  public void fetchAll(CassandraClient cassandraClient) {
    cassandraClient.executeWithFullFetch("SELECT * FROM my_keyspace.my_table where my_key = 'my_value'", executeWithFullFetch -> {
      if (executeWithFullFetch.succeeded()) {
        List<Row> rows = executeWithFullFetch.result();
        for (Row row : rows) {
          // handle each row here
        }
      } else {
        System.out.println("Unable to execute the query");
        executeWithFullFetch.cause().printStackTrace();
      }
    });
  }

  public void prepareQuery(CassandraClient cassandraClient) {
    cassandraClient.prepare("SELECT * FROM my_keyspace.my_table where my_key = ? ", preparedStatementResult -> {
      if (preparedStatementResult.succeeded()) {
        System.out.println("The query has successfully been prepared");
        PreparedStatement preparedStatement = preparedStatementResult.result();
        // now you can use this PreparedStatement object for the next queries
      } else {
        System.out.println("Unable to prepare the query");
        preparedStatementResult.cause().printStackTrace();
      }
    });
  }

  public void usingPreparedStatementFuture(CassandraClient cassandraClient, PreparedStatement preparedStatement) {
    // You can execute you prepared statement using any way to execute queries.

    // Low level fetch API
    cassandraClient.execute(preparedStatement.bind("my_value"), done -> {
      ResultSet results = done.result();
      // handle results here
    });

    // Bulk fetching API
    cassandraClient.executeWithFullFetch(preparedStatement.bind("my_value"), done -> {
      List<Row> results = done.result();
      // handle results here
    });

    // Streaming API
    cassandraClient.queryStream(preparedStatement.bind("my_value"), done -> {
      CassandraRowStream results = done.result();
      // handle results here
    });
  }

  public void batching(CassandraClient cassandraClient) {
    BatchStatement batchStatement = BatchStatement.newInstance(BatchType.LOGGED)
      .add(SimpleStatement.newInstance("INSERT INTO NAMES (name) VALUES ('Pavel')"))
      .add(SimpleStatement.newInstance("INSERT INTO NAMES (name) VALUES ('Thomas')"))
      .add(SimpleStatement.newInstance("INSERT INTO NAMES (name) VALUES ('Julien')"));

    cassandraClient.execute(batchStatement, result -> {
      if (result.succeeded()) {
        System.out.println("The given batch executed successfully");
      } else {
        System.out.println("Unable to execute the batch");
        result.cause().printStackTrace();
      }
    });
  }

}<|MERGE_RESOLUTION|>--- conflicted
+++ resolved
@@ -31,17 +31,10 @@
 
   public void specifyingNodes(Vertx vertx) {
     CassandraClientOptions options = new CassandraClientOptions()
-<<<<<<< HEAD
       .addContactPoint("node1.address", 9142)
       .addContactPoint("node2.address", 9142)
       .addContactPoint("node3.address", 9142);
-    CassandraClient client = CassandraClient.createNonShared(vertx, options);
-=======
-      .addContactPoint("node1.address")
-      .addContactPoint("node2.address")
-      .addContactPoint("node3.address");
     CassandraClient client = CassandraClient.create(vertx, options);
->>>>>>> 3d8f418b
   }
 
   public void portAndKeyspace(Vertx vertx) {
